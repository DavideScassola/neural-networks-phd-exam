--- conflicted
+++ resolved
@@ -184,32 +184,20 @@
             else:
                 return xpost
             
-<<<<<<< HEAD
-    def sample_batch(self, n: int, return_both_teachers: bool = False):
+    def sample_batch(
+        self, n: int, return_both_teachers: bool = False, output_noise_std: float = 0.
+    ):
         """Generate iid vectors and associate labels from teacher network."""
-=======
-    def sample_batch(self, n: int, return_both_teachers: bool = False, output_noise_std: float = 0.):
-        """Generate iid vectors to be fed to the teacher network."""
->>>>>>> 87f53062
         
         X1 = th.normal(0.0, 1.0, size=(n, self.in_size)) # TODO: check this
         if not return_both_teachers:
             y1 = self(X1, return_both_teachers=return_both_teachers)
-<<<<<<< HEAD
-            # y1 += th.randn(y1.size())
-            return X1, y1
-        else:
-            y1, y2 = self(X1, return_both_teachers=return_both_teachers)
-            # y1 += th.randn(y1.size())
-            # y2 += th.randn(y2.size())
-=======
             y1 += th.randn(y1.size())*output_noise_std
             return X1, y1
         else:
             y1, y2 = self(X1, return_both_teachers=return_both_teachers)
             y1 += th.randn(y1.size())*output_noise_std
             y2 += th.randn(y2.size())*output_noise_std
->>>>>>> 87f53062
             return X1, y1, y2
             
 
