#!/usr/bin/env python3
# -*- coding: utf-8 -*-
import torch
from torch import nn
from torch.utils.data.dataloader import DataLoader

from src.tooling.architectures import DoubleTeacher
from src.tooling.architectures import TwoHeadStudent
from src.tooling.data.dataset import SupervisedLearingDataset

N = 10_000
INPUT_DIMENSION = 500
TEACHER_HIDDEN_UNITS = 1
STUDENT_HIDDEN_UNITS = 2
OUTPUT_DIMENSION = 1
TRAIN_PROPORTION = 0.8
FIRST_HEAD_EPOCHS = 100
SECOND_HEAD_EPOCHS = 100
TRAIN_LOADER_PARAMS = dict(batch_size=32, shuffle=True)


def train_epoch(
    *, student: TwoHeadStudent, optimizer: torch.optim.Optimizer,
    train_loader: DataLoader, loss_fn, head: int,
):
    """ Training epoch for the student network. Specify the head [0,1] to be trained. """

    student.train()

    # Metrics
    running_train_loss = []

    for x_batch, y_batch in train_loader:
        optimizer.zero_grad()
        out = student(x_batch, return_both_heads=True)[head]
        loss = loss_fn(out, y_batch.view((1, 1)).detach())
        loss.backward()
        optimizer.step()
        running_train_loss.append(loss.item())

    return sum(running_train_loss) / len(train_loader.dataset)


def evaluate_on_test(
    *, student: TwoHeadStudent, dataset: SupervisedLearingDataset, loss_fn, head: int
):
    """ Evaluate the student network on the teacher labels. """

    with torch.no_grad():
        student.train(False)

        return loss_fn(student(dataset.x_test)[head], dataset.y_test).mean().item()


def train_first_head(
    *, student: TwoHeadStudent, dataset: SupervisedLearingDataset
):
    """ Train the first head of the student network on first teacher dataset."""

    optimizer = torch.optim.SGD(student.trainable_parameters(lr=1), lr=1)
    loss_fn = nn.MSELoss()

    train_loader = dataset.get_train_loader(TRAIN_LOADER_PARAMS)

    epoch_train_losses = []
    epoch_test_losses = []

    for _ in range(FIRST_HEAD_EPOCHS):
        train_loss = train_epoch(
            student=student,
            optimizer=optimizer,
            train_loader=train_loader,
            loss_fn=loss_fn,
            head=0,
        )

        test_loss = evaluate_on_test(
            student=student, dataset=dataset, loss_fn=loss_fn, head=0
        )

        epoch_train_losses.append(train_loss)
        epoch_test_losses.append(test_loss)

        print(f"{train_loss=}")

    return epoch_train_losses, epoch_test_losses


def train_second_head(
    *,
    student: TwoHeadStudent,
    dataset_teacher1: SupervisedLearingDataset,
    dataset_teacher2: SupervisedLearingDataset,
):
    """ Train the second head of the student network on first and second teacher dataset."""

    optimizer = torch.optim.SGD(
        student.trainable_parameters(lr=1), lr=1
    )  # TODO: change lr according to appendix
    loss_fn = nn.MSELoss()

    train_loader = dataset_teacher2.get_train_loader(TRAIN_LOADER_PARAMS)

    epoch_train_losses = []
    epoch_test_losses_dataset1 = []
    epoch_test_losses_dataset2 = []

    # student.flip_switch()
    # TODO: Is this really necessary ?

    for _ in range(SECOND_HEAD_EPOCHS):
        train_loss = train_epoch(
            student=student,
            optimizer=optimizer,
            train_loader=train_loader,
            loss_fn=loss_fn,
            head=0,
        )
        dataset1_test_loss = evaluate_on_test(
            student=student, dataset=dataset_teacher1, loss_fn=loss_fn, head=0
        )
        dataset2_test_loss = evaluate_on_test(
            student=student, dataset=dataset_teacher2, loss_fn=loss_fn, head=1
        )

        epoch_train_losses.append(train_loss)
        epoch_test_losses_dataset1.append(dataset1_test_loss)
        epoch_test_losses_dataset2.append(dataset2_test_loss)

        print(f"{train_loss=}")

    return epoch_train_losses, epoch_test_losses_dataset1, epoch_test_losses_dataset2


<<<<<<< HEAD
def get_teacher_dataset(*, double_teacher: DoubleTeacher, teacher_index: int):
    X1 = torch.normal(0.0, 1.0, size=(N, INPUT_DIMENSION))
    y1 = double_teacher(X1)[teacher_index]
    return SupervisedLearingDataset(X=X1, y=y1, train_proportion=TRAIN_PROPORTION)
=======
def get_teacher_dataset(
    *, double_teacher: DoubleTeacher, head: int
):
    """Generate iid vectors to be fed to the teacher network."""

    X1 = torch.normal(0.0, 1.0, size=(N, INPUT_DIMENSION))
    y1 = double_teacher(X1)[head]
    return SupervisedLearingDataset(x=X1, y=y1, train_proportion=TRAIN_PROPORTION)
>>>>>>> 1c2c7d4d


def overlapped_double_teacher(
    *, in_size: int, out_size: int, hid_size: int, overlap
) -> DoubleTeacher:
    return DoubleTeacher(
        in_size,
        hid_size,
        out_size,
        init_features_from=tensor_pair_from_overlap(overlap, in_size),
    )


def contiual_learning_experiment(*, overlap=0.0):
    double_teacher = overlapped_double_teacher(
        in_size=INPUT_DIMENSION,
        out_size=OUTPUT_DIMENSION,
        hid_size=TEACHER_HIDDEN_UNITS,
        overlap=overlap,
    )

    dataset_teacher1 = get_teacher_dataset(
        double_teacher=double_teacher, teacher_index=0
    )
    dataset_teacher2 = get_teacher_dataset(
        double_teacher=double_teacher, teacher_index=1
    )

    student = TwoHeadStudent(
        in_size=INPUT_DIMENSION,
        out_size=OUTPUT_DIMENSION,
        hid_size=STUDENT_HIDDEN_UNITS,
    )

    train_first_head(student=student, dataset=dataset_teacher1)

    train_second_head(
        student=student,
        dataset_teacher1=dataset_teacher1,
        dataset_teacher2=dataset_teacher2,
    )


def main():
    contiual_learning_experiment()<|MERGE_RESOLUTION|>--- conflicted
+++ resolved
@@ -7,6 +7,7 @@
 from src.tooling.architectures import DoubleTeacher
 from src.tooling.architectures import TwoHeadStudent
 from src.tooling.data.dataset import SupervisedLearingDataset
+from src.tooling.architectures import tensor_pair_from_overlap
 
 N = 10_000
 INPUT_DIMENSION = 500
@@ -132,21 +133,14 @@
     return epoch_train_losses, epoch_test_losses_dataset1, epoch_test_losses_dataset2
 
 
-<<<<<<< HEAD
-def get_teacher_dataset(*, double_teacher: DoubleTeacher, teacher_index: int):
-    X1 = torch.normal(0.0, 1.0, size=(N, INPUT_DIMENSION))
-    y1 = double_teacher(X1)[teacher_index]
-    return SupervisedLearingDataset(X=X1, y=y1, train_proportion=TRAIN_PROPORTION)
-=======
 def get_teacher_dataset(
-    *, double_teacher: DoubleTeacher, head: int
+    *, double_teacher: DoubleTeacher, teacher_index: int
 ):
     """Generate iid vectors to be fed to the teacher network."""
 
     X1 = torch.normal(0.0, 1.0, size=(N, INPUT_DIMENSION))
-    y1 = double_teacher(X1)[head]
+    y1 = double_teacher(X1)[teacher_index]
     return SupervisedLearingDataset(x=X1, y=y1, train_proportion=TRAIN_PROPORTION)
->>>>>>> 1c2c7d4d
 
 
 def overlapped_double_teacher(
