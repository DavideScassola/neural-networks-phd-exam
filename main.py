--- conflicted
+++ resolved
@@ -139,11 +139,7 @@
     """Generate iid vectors to be fed to the teacher network."""
 
     X1 = torch.normal(0.0, 1.0, size=(N, INPUT_DIMENSION))
-<<<<<<< HEAD
-    y1 = double_teacher(X1, return_both_teachers=True)[head]
-=======
-    y1 = double_teacher(X1)[teacher_index]
->>>>>>> 9c12f627
+    y1 = double_teacher(X1, return_both_heads=True)[teacher_index]
     return SupervisedLearingDataset(x=X1, y=y1, train_proportion=TRAIN_PROPORTION)
 
 
