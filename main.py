#!/usr/bin/env python3
# -*- coding: utf-8 -*-
import torch
from torch import nn

from src.tooling.architectures import DoubleTeacher
from src.tooling.architectures import TwoHeadStudent
from src.tooling.architectures import tensor_pair_from_overlap
import matplotlib.pyplot as plt
<<<<<<< HEAD
import tqdm
=======
import random
import copy
>>>>>>> a9ec2c87

N = 1_000_000
INPUT_DIMENSION = 500
TEACHER_HIDDEN_UNITS = 1
STUDENT_HIDDEN_UNITS = 2
OUTPUT_DIMENSION = 1
TRAIN_PROPORTION = 0.8
BATCH_SIZE = 1000
TEST_SIZE = 1000
LABELS_NOISE_STD = 0.01
FIRST_HEAD_BATCHES = N // BATCH_SIZE
SECOND_HEAD_BATCHES = FIRST_HEAD_BATCHES


def train(
    *,
    student: TwoHeadStudent,
    optimizer: torch.optim.Optimizer,
    loss_fn,
    batches: int,
    teacher: DoubleTeacher,
):
    """Training for the student network."""

    student.train()

    # Metrics
    losses = {"first_head": [], "second_head": []}

    for _ in tqdm.tqdm(range(batches)):
        x_batch, y_batch = teacher.sample_batch(
            n=BATCH_SIZE, output_noise_std=LABELS_NOISE_STD
        )
        optimizer.zero_grad()
        out1, out2 = student(x_batch, return_both_heads=True)
        loss1, loss2 = loss_fn(out1, y_batch), loss_fn(out2, y_batch)
        loss = loss1 if not student._switch else loss2
        loss.backward()
        optimizer.step()
        losses["first_head"].append(loss1.item())
        losses["second_head"].append(loss2.item())

    return losses


def evaluate_on_test(
    *,
    student: TwoHeadStudent,
    double_teacher: DoubleTeacher,
    return_both_heads: bool,
):
    """Evaluate the student network on the teacher labels."""

    loss_fn = nn.MSELoss()

    with torch.no_grad():
        student.train(False)

        if not return_both_heads:
            # Only when testing first head
            x_test, y_test = double_teacher.sample_batch(
                TEST_SIZE, return_both_teachers=False, output_noise_std=LABELS_NOISE_STD
            )
            return loss_fn(student(x_test, return_both_heads=False), y_test).item()
        else:
            x_test, y_test1, y_test2 = double_teacher.sample_batch(
                TEST_SIZE, return_both_teachers=True, output_noise_std=LABELS_NOISE_STD
            )
            out1, out2 = student(x_test, return_both_heads=True)
            loss1 = loss_fn(out1, y_test1).item()
            loss2 = loss_fn(out2, y_test2).item()
            return loss1, loss2


def train_student(
    *,
    student: TwoHeadStudent,
    double_teacher: DoubleTeacher,
):
    optimizer = torch.optim.SGD(student.trainable_parameters(lr=1), lr=1)
    loss_fn = nn.MSELoss()

    train_losses = train(
        student=student,
        optimizer=optimizer,
        teacher=double_teacher,
        loss_fn=loss_fn,
        batches=FIRST_HEAD_BATCHES,
    )

    return train_losses


def overlapped_double_teacher(
    *, in_size: int, out_size: int, hid_size: int, overlap
) -> DoubleTeacher:
    return DoubleTeacher(
        in_size,
        hid_size,
        out_size,
        init_features_from=tensor_pair_from_overlap(overlap, in_size),
    )


<<<<<<< HEAD
def apply_common_sense_overlap(x1: torch.Tensor, x2: torch.Tensor, *, overlap: float):
    if overlap > 0.0:
        assert x1.shape == x2.shape, "x1 and x2 must have the same shape"
        n = torch.numel(x1)
        sample_indexes = torch.randperm(n)[: int(overlap * n)]
        x1.flatten()[sample_indexes] = x2.flatten()[sample_indexes]


def common_sense_overlapped_double_teacher(
    *, in_size: int, out_size: int, hid_size: int, overlap: float
) -> DoubleTeacher:
    dt = DoubleTeacher(
        in_size,
        hid_size,
        out_size,
    )
    apply_common_sense_overlap(
        dt.t2_features.weight.data, dt.t1_features.weight.data, overlap=overlap
    )
    return dt


def contiual_learning_experiment(*, overlap):
    torch.manual_seed(69)

    double_teacher = overlapped_double_teacher(
=======
def contiual_learning_experiment(*, overlap=0.0):
    
    student = TwoHeadStudent(
>>>>>>> a9ec2c87
        in_size=INPUT_DIMENSION,
        out_size=OUTPUT_DIMENSION,
        hid_size=STUDENT_HIDDEN_UNITS,
    )

<<<<<<< HEAD
    torch.manual_seed(6969)

    student = TwoHeadStudent(
=======
    
    double_teacher = overlapped_double_teacher(
>>>>>>> a9ec2c87
        in_size=INPUT_DIMENSION,
        out_size=OUTPUT_DIMENSION,
        hid_size=TEACHER_HIDDEN_UNITS,
        overlap=overlap,
    )


    training_losses_pre_switch = train_student(
        student=student, double_teacher=double_teacher
    )

    test_loss1_pre_switch = evaluate_on_test(
        student=student, double_teacher=double_teacher, return_both_heads=False
    )

    student.flip_switch()
    double_teacher.flip_switch()

    training_losses_post_switch = train_student(
        student=student, double_teacher=double_teacher
    )

    test_loss1_post_switch, test_loss2_post_switch = evaluate_on_test(
        student=student, double_teacher=double_teacher, return_both_heads=True
    )

    print(f"{test_loss1_pre_switch=}")
    print(f"{test_loss1_post_switch=}")
    print(f"{test_loss2_post_switch=}")

    return (
        training_losses_pre_switch["first_head"]
        + training_losses_post_switch["first_head"],
        training_losses_pre_switch["second_head"]
        + training_losses_post_switch["second_head"],
    )


<<<<<<< HEAD
def main():
    fig, axes = plt.subplots(2, 1, figsize=(7, 5))

    for overlap in (0.0, 0.2, 0.5, 0.8, 1.0):
        print(f"running experiment for {overlap=}")
        first_head_losses, second_head_losses = contiual_learning_experiment(
            overlap=overlap
        )
        axes[0].plot(first_head_losses, linewidth=1.0, label=overlap, alpha=0.7)
        axes[1].plot(second_head_losses, linewidth=1.0, label=overlap, alpha=0.7)

    axes[0].title.set_text("first head")
    axes[1].title.set_text("second head")

    plt.legend(title="Overlap")
    plt.xlabel("SGD iteration")
    plt.ylabel("loss")
    plt.tight_layout()
    plt.savefig("whole_training.png", dpi=140)
=======

def multiple_overlaps_test():

    og_student = TwoHeadStudent(
        in_size=INPUT_DIMENSION,
        out_size=OUTPUT_DIMENSION,
        hid_size=STUDENT_HIDDEN_UNITS,
    )

    for overlap in [0.0, 0.2, 0.5, 0.8, 1.0]:

        student = copy.deepcopy(og_student)

        double_teacher = overlapped_double_teacher(
            in_size=INPUT_DIMENSION,
            out_size=OUTPUT_DIMENSION,
            hid_size=TEACHER_HIDDEN_UNITS,
            overlap=overlap,
        )

        training_losses_pre_switch = train_student(
            student=student, double_teacher=double_teacher
        )

        test_loss1_pre_switch = evaluate_on_test(
            student=student, double_teacher=double_teacher, return_both_heads=False
        )
            
        student.flip_switch()
        double_teacher.flip_switch()

        training_losses_post_switch = train_student(
            student=student, double_teacher=double_teacher
        )
        
        test_loss1_post_switch, test_loss2_post_switch = evaluate_on_test(
            student=student, double_teacher=double_teacher, return_both_heads=True
        )

        plt.cla()
        fig, axes = plt.subplots(1,2,figsize=(20, 10), sharey=True)
        first_head_losses, second_head_losses = (training_losses_pre_switch["first_head"]+training_losses_post_switch["first_head"], 
                                                 training_losses_pre_switch["second_head"]+training_losses_post_switch["second_head"])
        axes[0].plot(first_head_losses, linewidth=1.0)
        axes[0].set_yscale('log')
        axes[1].plot(second_head_losses, linewidth=1.0)
        axes[1].set_yscale('log')
        # plt.show()
        plt.suptitle(f"Training losses for student heads with {overlap} overlap in teacher weights", fontweight='bold', fontsize=20)
        plt.savefig(f'whole_training_overlap_{overlap}.png', dpi=140)
        plt.cla()

    return test_loss1_pre_switch, test_loss1_post_switch, test_loss2_post_switch


def main():

    # sm = plt.cm.ScalarMappable(cmap='viridis', norm=plt.Normalize(vmin=0, vmax=1))

    # for overlap in [0.0, 0.2, 0.5, 0.8, 1.0]:
    #     plt.cla()
    #     fig, axes = plt.subplots(1,2,figsize=(20, 10))
    #     first_head_losses, second_head_losses = contiual_learning_experiment(overlap=overlap)
    #     axes[0].plot(first_head_losses, linewidth=1.0)
    #     axes[0].set_yscale('log')
    #     axes[1].plot(second_head_losses, linewidth=1.0)
    #     axes[1].set_yscale('log')
    #     # plt.show()
    #     plt.suptitle(f"Training losses for student heads with {overlap} overlap in teacher weights")
    #     plt.savefig(f'whole_training_overlap_{overlap}.png', dpi=140)
    #     plt.cla()

    multiple_overlaps_test()
>>>>>>> a9ec2c87


if __name__ == "__main__":
    main()<|MERGE_RESOLUTION|>--- conflicted
+++ resolved
@@ -7,12 +7,9 @@
 from src.tooling.architectures import TwoHeadStudent
 from src.tooling.architectures import tensor_pair_from_overlap
 import matplotlib.pyplot as plt
-<<<<<<< HEAD
 import tqdm
-=======
 import random
 import copy
->>>>>>> a9ec2c87
 
 N = 1_000_000
 INPUT_DIMENSION = 500
@@ -117,7 +114,6 @@
     )
 
 
-<<<<<<< HEAD
 def apply_common_sense_overlap(x1: torch.Tensor, x2: torch.Tensor, *, overlap: float):
     if overlap > 0.0:
         assert x1.shape == x2.shape, "x1 and x2 must have the same shape"
@@ -140,34 +136,20 @@
     return dt
 
 
-def contiual_learning_experiment(*, overlap):
-    torch.manual_seed(69)
+def contiual_learning_experiment(*, overlap=0.0):
 
     double_teacher = overlapped_double_teacher(
-=======
-def contiual_learning_experiment(*, overlap=0.0):
-    
-    student = TwoHeadStudent(
->>>>>>> a9ec2c87
-        in_size=INPUT_DIMENSION,
-        out_size=OUTPUT_DIMENSION,
-        hid_size=STUDENT_HIDDEN_UNITS,
-    )
-
-<<<<<<< HEAD
-    torch.manual_seed(6969)
-
-    student = TwoHeadStudent(
-=======
-    
-    double_teacher = overlapped_double_teacher(
->>>>>>> a9ec2c87
         in_size=INPUT_DIMENSION,
         out_size=OUTPUT_DIMENSION,
         hid_size=TEACHER_HIDDEN_UNITS,
         overlap=overlap,
     )
 
+    student = TwoHeadStudent(
+        in_size=INPUT_DIMENSION,
+        out_size=OUTPUT_DIMENSION,
+        hid_size=STUDENT_HIDDEN_UNITS,
+    )
 
     training_losses_pre_switch = train_student(
         student=student, double_teacher=double_teacher
@@ -200,11 +182,12 @@
     )
 
 
-<<<<<<< HEAD
-def main():
+def deprecated_main():
     fig, axes = plt.subplots(2, 1, figsize=(7, 5))
 
-    for overlap in (0.0, 0.2, 0.5, 0.8, 1.0):
+    for overlap in (0.0, 0.2, 0.5, 0.8, 1.0):    
+        torch.manual_seed(69)
+
         print(f"running experiment for {overlap=}")
         first_head_losses, second_head_losses = contiual_learning_experiment(
             overlap=overlap
@@ -220,10 +203,9 @@
     plt.ylabel("loss")
     plt.tight_layout()
     plt.savefig("whole_training.png", dpi=140)
-=======
+
 
 def multiple_overlaps_test():
-
     og_student = TwoHeadStudent(
         in_size=INPUT_DIMENSION,
         out_size=OUTPUT_DIMENSION,
@@ -231,8 +213,9 @@
     )
 
     for overlap in [0.0, 0.2, 0.5, 0.8, 1.0]:
-
         student = copy.deepcopy(og_student)
+
+        torch.manual_seed(69)
 
         double_teacher = overlapped_double_teacher(
             in_size=INPUT_DIMENSION,
@@ -248,36 +231,43 @@
         test_loss1_pre_switch = evaluate_on_test(
             student=student, double_teacher=double_teacher, return_both_heads=False
         )
-            
+
         student.flip_switch()
         double_teacher.flip_switch()
 
         training_losses_post_switch = train_student(
             student=student, double_teacher=double_teacher
         )
-        
+
         test_loss1_post_switch, test_loss2_post_switch = evaluate_on_test(
             student=student, double_teacher=double_teacher, return_both_heads=True
         )
 
         plt.cla()
-        fig, axes = plt.subplots(1,2,figsize=(20, 10), sharey=True)
-        first_head_losses, second_head_losses = (training_losses_pre_switch["first_head"]+training_losses_post_switch["first_head"], 
-                                                 training_losses_pre_switch["second_head"]+training_losses_post_switch["second_head"])
+        fig, axes = plt.subplots(1, 2, figsize=(20, 10), sharey=True)
+        first_head_losses, second_head_losses = (
+            training_losses_pre_switch["first_head"]
+            + training_losses_post_switch["first_head"],
+            training_losses_pre_switch["second_head"]
+            + training_losses_post_switch["second_head"],
+        )
         axes[0].plot(first_head_losses, linewidth=1.0)
-        axes[0].set_yscale('log')
+        axes[0].set_yscale("log")
         axes[1].plot(second_head_losses, linewidth=1.0)
-        axes[1].set_yscale('log')
+        axes[1].set_yscale("log")
         # plt.show()
-        plt.suptitle(f"Training losses for student heads with {overlap} overlap in teacher weights", fontweight='bold', fontsize=20)
-        plt.savefig(f'whole_training_overlap_{overlap}.png', dpi=140)
+        plt.suptitle(
+            f"Training losses for student heads with {overlap} overlap in teacher weights",
+            fontweight="bold",
+            fontsize=20,
+        )
+        plt.savefig(f"whole_training_overlap_{overlap}.png", dpi=140)
         plt.cla()
 
     return test_loss1_pre_switch, test_loss1_post_switch, test_loss2_post_switch
 
 
 def main():
-
     # sm = plt.cm.ScalarMappable(cmap='viridis', norm=plt.Normalize(vmin=0, vmax=1))
 
     # for overlap in [0.0, 0.2, 0.5, 0.8, 1.0]:
@@ -294,7 +284,6 @@
     #     plt.cla()
 
     multiple_overlaps_test()
->>>>>>> a9ec2c87
 
 
 if __name__ == "__main__":
